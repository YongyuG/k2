// k2/csrc/weights.h

// Copyright (c)  2020  Xiaomi Corporation (authors: Daniel Povey
//                                                   Haowen Qiu)

// See ../../LICENSE for clarification regarding multiple authors

#ifndef K2_CSRC_WEIGHTS_H_
#define K2_CSRC_WEIGHTS_H_

#include <limits>
#include <memory>
#include <vector>

#include "k2/csrc/fsa.h"
#include "k2/csrc/fsa_util.h"
#include "k2/csrc/properties.h"

namespace k2 {

constexpr float kNegativeInfinity = -std::numeric_limits<float>::infinity();

/*
  This header contains various utilities that operate on weights and costs.
  We use the term "weights" when we have a positive-is-better sign,
  as in logprobs, and "costs" when we have a negative-is-better sign,
  as in negative logprobs.

  Note: weights are stored separately from the FSA.
 */

/*
  Does the 'forward' computation; this is as in the tropical semiring
  but with the opposite sign, as in logprobs rather than negative logprobs.
  It's like shortest path but with the opposite sign.

   @param [in]  fsa  The fsa we are doing the forward computation on.
                Must satisfy IsValid(fsa) and IsTopSorted(fsa).
   @param [in]  arc_weights  Arc weights, indexed by arc in `fsa`.
                             Usually logprobs.
   @param [out] state_weights  The per-state weights will be written to here.
                They will be 0 for the start-state (if fsa is
                nonempty), and for later states will be the
                largest (most positive) weight from the start-state
                to that state along any path, or `kNegativeInfinity` if no such
                path exists.
 */
void ComputeForwardMaxWeights(const Fsa &fsa, const float *arc_weights,
                              float *state_weights);

/*
  Does the 'backward' computation; this is as in the tropical semiring
  but with the opposite sign, as in logprobs rather than negative logprobs.
  It's like shortest path but with the opposite sign.

   @param [in]  fsa  The fsa we are doing the backward computation on.
                Must satisfy IsValid(fsa) and IsTopSorted(fsa).
   @param [in]  arc_weights  Arc weights, indexed by arc in `fsa`.
                             Usually logprobs.
   @param [out] state_weights  The per-state weights will be written to here.
                They will be 0 for the final-state (if fsa is
                nonempty), and for earlier states will be the
                largest (most positive) weight from that
                to the final state along any path, or `kNegativeInfinity` if no
  such path exists.
 */
void ComputeBackwardMaxWeights(const Fsa &fsa, const float *arc_weights,
                               float *state_weights);

enum FbWeightType { kMaxWeight, kLogSumWeight };

struct WfsaWithFbWeights {
  const Fsa &fsa;
  const float *arc_weights;
<<<<<<< HEAD
  // forward_state_weights are the log-sum or max of weights along all paths from the
  // start-state to each state.  We use double because for long FSAs roundoff
  // effects can cause nasty errors in pruning.
  const double *forward_state_weights;
  // backward_state_weights are the log-sum or max of weights along all paths from
  //  each state to the final state.
  const double *backward_state_weights;
=======

  // Records whether we use max or log-sum.
  FbWeightType weight_type;
>>>>>>> 5eb5afec

  // Records whether we use max or log-sum.
  FbWeightType weight_type;

  /*
    Constructor.
       @param [in] fsa  Reference to an FSA; must satisfy
            IsValid(fsa) and IsTopSorted(fsa).
       @param [in]  arc_weights  Arc weights, indexed by arc in `fsa`.
                                 Usually logprobs.
       @param [in]  t   Type of operation used to get forward
                        weights.  kMaxWeight == Viterbi, i.e. get
                        path with most positive weight sequence.
                        kLogSumWeight == Baum Welch, i.e. sum probs
                        over paths, treating weights as log-probs.
   */
  WfsaWithFbWeights(const Fsa &fsa, const float *arc_weights, FbWeightType t);

  const double *ForwardStateWeights() const {
    return forward_state_weights.get();
  }

  const double *BackwardStateWeights() const {
    return backward_state_weights.get();
  }

 private:
  // forward_state_weights are the log-sum or max of weights along all paths
  // from the start-state to each state.  We use double because for long FSAs
  // roundoff effects can cause nasty errors in pruning.
  std::unique_ptr<double[]> forward_state_weights;
  // backward_state_weights are the log-sum or max of weights along all paths
  // from each state to the final state.
  std::unique_ptr<double[]> backward_state_weights;
};

}  // namespace k2

#endif  // K2_CSRC_WEIGHTS_H_<|MERGE_RESOLUTION|>--- conflicted
+++ resolved
@@ -72,19 +72,6 @@
 struct WfsaWithFbWeights {
   const Fsa &fsa;
   const float *arc_weights;
-<<<<<<< HEAD
-  // forward_state_weights are the log-sum or max of weights along all paths from the
-  // start-state to each state.  We use double because for long FSAs roundoff
-  // effects can cause nasty errors in pruning.
-  const double *forward_state_weights;
-  // backward_state_weights are the log-sum or max of weights along all paths from
-  //  each state to the final state.
-  const double *backward_state_weights;
-=======
-
-  // Records whether we use max or log-sum.
-  FbWeightType weight_type;
->>>>>>> 5eb5afec
 
   // Records whether we use max or log-sum.
   FbWeightType weight_type;
