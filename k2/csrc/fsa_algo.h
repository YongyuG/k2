--- conflicted
+++ resolved
@@ -304,7 +304,6 @@
 /**
    Pruned determinization with log-sum on weights (interpret them as log-probs),
    equivalent to log semiring
-<<<<<<< HEAD
        @param [in] a  Input FSA `a` to be determinized.  Expected to be epsilon free, but this
                       is not checked; in any case, epsilon will be treated as a normal symbol.
                       Forward-backward weights must be provided for pruning purposes;
@@ -345,46 +344,6 @@
        @param [in] max_step  Maximum number of computation steps before we return
                      (or if <= 0, there is no limit); provided so users can limit
                      the time taken in pathological cases.
-=======
-       @param [in] a  Input FSA `a` to be determinized.  Expected to be epsilon
-   free, but this is not checked; in any case, epsilon will be treated as a
-   normal symbol. Forward-backward weights must be provided for pruning
-   purposes; a.weight_type must be kLogSumWeight.
-       @param [in] beam   Pruning beam; should be greater than 0.
-       @param [in] max_step  Maximum number of computation steps before we
-   return (or if <= 0, there is no limit); provided so users can limit the time
-                     taken in pathological cases.
-       @param [out] b  Output FSA; will be deterministic.  For a symbol sequence
-   S accepted by a, the total (log-sum) weight of S in a should equal the total
-   (log-sum) weight of S in b (as discoverable by composition then finding the
-   total weight of the result), except as affected by pruning of course.
-       @param [out] b_arc_weights  Weights per arc of b.
-       @param [out] arc_derivs   Indexed by arc in b, this is a list of pairs
-   (arc_in_a, x) where 0 < x <= 1 is the derivative of that arc's weight w.r.t.
-   the weight of `arc_in_a` in a.  Note: the x values may actually be zero if
-   the pruning beam is very large, due to limited floating point range.
-       @return   Returns the effective pruning beam, a value >= 0 which is the
-   difference between the total weight of the output FSA and the cost of the
-   last arc expanded.
-*/
-float DeterminizePrunedLogSum(
-    const WfsaWithFbWeights &a, float beam, int64_t max_step, Fsa *b,
-    std::vector<float> *b_arc_weights,
-    std::vector<std::vector<std::pair<int32_t, float>>> *arc_derivs);
-
-/**
-   Pruned determinization with max on weights, equivalent to the tropical
-   semiring.
-
-       @param [in] a  Input FSA `a` to be determinized.  Expected to be epsilon
-   free, but this is not checked; in any case, epsilon will be treated as a
-   normal symbol. Forward-backward weights must be provided for pruning
-   purposes; a.weight_type must be kMaxWeight.
-       @param [in] beam   Pruning beam; should be greater than 0.
-       @param [in] max_step  Maximum number of computation steps before we
-   return (or if <= 0, there is no limit); provided so users can limit the time
-   taken in pathological cases.
->>>>>>> 967ca08f
        @param [out] b  Output FSA; will be deterministic  For a symbol sequence
                        S accepted by a, the best weight of symbol-sequence S in
                       a should equal the best weight of S in b (as discoverable
@@ -398,7 +357,6 @@
                       arcs in `a` that this arc in `b` corresponds to; the
                       weight of the arc in b will equal the sum of those input
                       arcs' weights.
-<<<<<<< HEAD
        @return   Returns the effective pruning beam, a value >= 0 which is the difference
                      between the total weight of the output FSA and the cost of the last
                      arc expanded.
@@ -408,18 +366,8 @@
                            int64_t max_step,
                            Fsa *b,
                            std::vector<float> *b_arc_weights,
-                           std::vector<int32_t> *arc_derivs);
-
-=======
-       @return   Returns the effective pruning beam, a value >= 0 which is the
-   difference between the total weight of the output FSA and the cost of the
-   last arc expanded.
- */
-float DeterminizePrunedMax(const WfsaWithFbWeights &a, float beam,
-                           int64_t max_step, Fsa *b,
-                           std::vector<float> *b_arc_weights,
                            std::vector<std::vector<int32_t>> *arc_derivs);
->>>>>>> 967ca08f
+
 
 /* Create an acyclic FSA from a list of arcs.
 
